"""SRT: SGLang Runtime"""

import asyncio
import dataclasses
import json
import logging
import multiprocessing as mp
import os
import sys
import threading
import time
from http import HTTPStatus
from typing import Optional

import zmq.asyncio

# Fix a bug of Python threading
setattr(threading, "_register_atexit", lambda *args, **kwargs: None)

import aiohttp
import psutil
import requests
import uvicorn
import uvloop
from fastapi import FastAPI, Request
from fastapi.responses import JSONResponse, Response, StreamingResponse

from sglang.backend.runtime_endpoint import RuntimeEndpoint
from sglang.srt.constrained import disable_cache
from sglang.srt.hf_transformers_utils import get_tokenizer
from sglang.srt.managers.detokenizer_manager import start_detokenizer_process
from sglang.srt.managers.io_struct import GenerateReqInput
from sglang.srt.managers.controller.manager_single import start_controller_process as start_controller_process_single
from sglang.srt.managers.controller.manager_multi import start_controller_process as start_controller_process_multi
from sglang.srt.managers.controller.peft_manager import PeftConfig, PeftManager,PeftTask
from sglang.srt.managers.tokenizer_manager import TokenizerManager
from sglang.srt.openai_api_adapter import (
    load_chat_template_for_openai_api,
    v1_chat_completions,
    v1_completions,
)
from sglang.srt.server_args import ModelPortArgs, PortArgs, ServerArgs
from sglang.srt.utils import (
    API_KEY_HEADER_NAME,
    APIKeyValidatorMiddleware,
    allocate_init_ports,
    assert_pkg_version,
    enable_show_time_cost,
)
from sglang.utils import get_exception_traceback
import zmq
<<<<<<< HEAD
import zmq.asyncio
=======

context = zmq.asyncio.Context(2)
send_to_peft_router = None
recv_from_peft_router = None
>>>>>>> 4077c5d6

asyncio.set_event_loop_policy(uvloop.EventLoopPolicy())


app = FastAPI()
tokenizer_manager = None
send_to_peft_router = None
recv_from_peft_router = None


@app.get("/health")
async def health() -> Response:
    """Health check."""
    return Response(status_code=200)


@app.get("/get_model_info")
async def get_model_info():
    result = {
        "model_path": tokenizer_manager.model_path,
    }
    return result


@app.get("/get_server_args")
async def get_server_args():
    return dataclasses.asdict(tokenizer_manager.server_args)


@app.get("/flush_cache")
async def flush_cache():
    tokenizer_manager.flush_cache()
    return Response(
        content="Cache flushed.\nPlease check backend logs for more details. "
        "(When there are running or waiting requests, the operation will not be performed.)\n",
        status_code=200,
    )


async def generate_request(obj: GenerateReqInput, request: Request):
    if obj.stream:

        async def stream_results():
            try:
                async for out in tokenizer_manager.generate_request(obj, request):
                    yield f"data: {json.dumps(out, ensure_ascii=False)}\n\n"
            except ValueError as e:
                out = {"error": {"message": str(e)}}
                yield f"data: {json.dumps(out, ensure_ascii=False)}\n\n"
            yield "data: [DONE]\n\n"

        return StreamingResponse(stream_results(), media_type="text/event-stream",
                                 background=tokenizer_manager.create_abort_task(obj))
    else:
        try:
            ret = await tokenizer_manager.generate_request(obj, request).__anext__()
            return ret
        except ValueError as e:
            return JSONResponse(
                {"error": {"message": str(e)}}, status_code=HTTPStatus.BAD_REQUEST
            )


app.post("/generate")(generate_request)
app.put("/generate")(generate_request)


@app.post("/v1/completions")
async def openai_v1_completions(raw_request: Request):
    return await v1_completions(tokenizer_manager, raw_request)


@app.post("/v1/chat/completions")
async def openai_v1_chat_completions(raw_request: Request):
    return await v1_chat_completions(tokenizer_manager, raw_request)


def launch_server(server_args: ServerArgs, pipe_finish_writer, model_overide_args=None):
    global tokenizer_manager

    logging.basicConfig(
        level=getattr(logging, server_args.log_level.upper()),
        format="%(message)s",
    )

    # Set global environments
    os.environ["TF_CPP_MIN_LOG_LEVEL"] = "3"
    if server_args.show_time_cost:
        enable_show_time_cost()
    if server_args.disable_disk_cache:
        disable_cache()
    if server_args.enable_flashinfer:
        assert_pkg_version("flashinfer", "0.0.4")
    if server_args.chat_template:
        # TODO: replace this with huggingface transformers template
        load_chat_template_for_openai_api(server_args.chat_template)

    # Allocate ports
    server_args.port, server_args.additional_ports = allocate_init_ports(
        server_args.port,
        server_args.additional_ports,
        server_args.tp_size,
        server_args.dp_size,
    )

    # Init local models port args
    ports = server_args.additional_ports
    tp = server_args.tp_size
    model_port_args = []
    for i in range(server_args.dp_size):
        model_port_args.append(
            ModelPortArgs(
                nccl_port=ports[5 + i * (tp + 1)],
                model_tp_ports=ports[5 + i * (tp + 1) + 1 : 5 + (i + 1) * (tp + 1)],
            )
        )        
    port_args = PortArgs(
        tokenizer_port=ports[0],
        router_port=ports[1],
        detokenizer_port=ports[2],
<<<<<<< HEAD
        router_peft_port=ports[3],
        server_peft_port=ports[4],
=======
        peft_router_port=ports[3],
        peft_server_port=ports[4],
>>>>>>> 4077c5d6
        model_port_args=model_port_args,
    )
    print(port_args)

    # Launch processes
    tokenizer_manager = TokenizerManager(server_args, port_args, model_overide_args)
    pipe_router_reader, pipe_router_writer = mp.Pipe(duplex=False)
    pipe_detoken_reader, pipe_detoken_writer = mp.Pipe(duplex=False)

    if server_args.dp_size == 1:
        start_process = start_controller_process_single
    else:
        start_process = start_controller_process_multi
    proc_router = mp.Process(
        target=start_process,
        args=(server_args, port_args, pipe_router_writer, model_overide_args),
    )
    proc_router.start()
    proc_detoken = mp.Process(
        target=start_detokenizer_process,
        args=(
            server_args,
            port_args,
            pipe_detoken_writer,
        ),
    )
    proc_detoken.start()

    # Wait for the model to finish loading
    router_init_state = pipe_router_reader.recv()
    detoken_init_state = pipe_detoken_reader.recv()
    
    global send_to_peft_router,recv_from_peft_router,context
    send_to_peft_router = context.socket(zmq.PUSH)
    send_to_peft_router.connect(
        f"tcp://127.0.0.1:{port_args.peft_router_port}"
    )
    
    recv_from_peft_router = context.socket(zmq.PULL)
    recv_from_peft_router.bind(
        f"tcp://127.0.0.1:{port_args.peft_server_port}"
    )
    

    if router_init_state != "init ok" or detoken_init_state != "init ok":
        proc_router.kill()
        proc_detoken.kill()
        print(
            f"Initialization failed. router_init_state: {router_init_state}", flush=True
        )
        print(
            f"Initialization failed. detoken_init_state: {detoken_init_state}",
            flush=True,
        )
        sys.exit(1)
    assert proc_router.is_alive() and proc_detoken.is_alive()
    
    # global recv_from_peft_router,send_to_peft_router
    # context = zmq.asyncio.Context(2)
    # recv_from_peft_router = context.socket(zmq.PULL)
    # recv_from_peft_router.bind(f"tcp://127.0.0.1:{port_args.server_peft_port}")
    
    # send_to_peft_router = context.socket(zmq.PUSH)
    # send_to_peft_router.connect(
    #     f"tcp://127.0.0.1:{port_args.router_peft_port}"
    # )

    if server_args.api_key and server_args.api_key != "":
        app.add_middleware(APIKeyValidatorMiddleware, api_key=server_args.api_key)

    # Send a warmup request
    def _wait_and_warmup():
        headers = {}
        url = server_args.url()
        if server_args.api_key:
            headers[API_KEY_HEADER_NAME] = server_args.api_key

        # Wait until the server is launched
        for _ in range(120):
            time.sleep(0.5)
            try:
                requests.get(url + "/get_model_info", timeout=5, headers=headers)
                break
            except requests.exceptions.RequestException as e:
                pass

        # Send a warmup request
        try:
            res = requests.post(
                url + "/generate",
                json={
                    "text": "The capital city of France is",
                    "sampling_params": {
                        "temperature": 0,
                        "max_new_tokens": 16,
                    },
                },
                headers=headers,
                timeout=600,
            )
            assert res.status_code == 200
        except Exception as e:
            if pipe_finish_writer is not None:
                pipe_finish_writer.send(get_exception_traceback())
            print(f"Initialization failed. warmup error: {e}")
            raise e

        if pipe_finish_writer is not None:
            pipe_finish_writer.send("init ok")

    t = threading.Thread(target=_wait_and_warmup)
    t.start()

    # Listen for requests
    try:
        uvicorn.run(
            app,
            host=server_args.host,
            port=server_args.port,
            log_level=server_args.log_level,
            timeout_keep_alive=5,
            loop="uvloop",
        )
    finally:
        t.join()


class Runtime:
    def __init__(
        self,
        log_level: str = "error",
        model_overide_args: Optional[dict] = None,
        *args,
        **kwargs,
    ):
        """See the arguments in server_args.py::ServerArgs"""
        self.server_args = ServerArgs(*args, log_level=log_level, **kwargs)

        # Pre-allocate ports
        self.server_args.port, self.server_args.additional_ports = allocate_init_ports(
            self.server_args.port,
            self.server_args.additional_ports,
            self.server_args.tp_size,
            self.server_args.dp_size,
        )

        self.url = self.server_args.url()
        self.generate_url = (
            f"http://{self.server_args.host}:{self.server_args.port}/generate"
        )

        self.pid = None
        pipe_reader, pipe_writer = mp.Pipe(duplex=False)
        proc = mp.Process(
            target=launch_server,
            args=(self.server_args, pipe_writer, model_overide_args),
        )
        proc.start()
        pipe_writer.close()
        self.pid = proc.pid

        try:
            init_state = pipe_reader.recv()
        except EOFError:
            init_state = ""

        if init_state != "init ok":
            self.shutdown()
            raise RuntimeError(
                "Initialization failed. Please see the error messages above."
            )

        self.endpoint = RuntimeEndpoint(self.url)

    def shutdown(self):
        if self.pid is not None:
            try:
                parent = psutil.Process(self.pid)
            except psutil.NoSuchProcess:
                return
            children = parent.children(recursive=True)
            for child in children:
                child.kill()
            psutil.wait_procs(children, timeout=5)
            parent.kill()
            parent.wait(timeout=5)
            self.pid = None

    def get_tokenizer(self):
        return get_tokenizer(
            self.server_args.tokenizer_path,
            tokenizer_mode=self.server_args.tokenizer_mode,
            trust_remote_code=self.server_args.trust_remote_code,
        )

    async def add_request(
        self,
        prompt: str,
        sampling_params,
    ):
        json_data = {
            "text": prompt,
            "sampling_params": sampling_params,
            "stream": True,
        }
        pos = 0

        timeout = aiohttp.ClientTimeout(total=3 * 3600)
        async with aiohttp.ClientSession(timeout=timeout, trust_env=True) as session:
            async with session.post(self.generate_url, json=json_data) as response:
                async for chunk, _ in response.content.iter_chunks():
                    chunk = chunk.decode("utf-8")
                    if chunk and chunk.startswith("data:"):
                        if chunk == "data: [DONE]\n\n":
                            break
                        data = json.loads(chunk[5:].strip("\n"))
                        cur = data["text"][pos:]
                        if cur:
                            yield cur
                        pos += len(cur)

    def __del__(self):
        self.shutdown()<|MERGE_RESOLUTION|>--- conflicted
+++ resolved
@@ -49,14 +49,10 @@
 )
 from sglang.utils import get_exception_traceback
 import zmq
-<<<<<<< HEAD
-import zmq.asyncio
-=======
 
 context = zmq.asyncio.Context(2)
 send_to_peft_router = None
 recv_from_peft_router = None
->>>>>>> 4077c5d6
 
 asyncio.set_event_loop_policy(uvloop.EventLoopPolicy())
 
@@ -177,13 +173,8 @@
         tokenizer_port=ports[0],
         router_port=ports[1],
         detokenizer_port=ports[2],
-<<<<<<< HEAD
-        router_peft_port=ports[3],
-        server_peft_port=ports[4],
-=======
         peft_router_port=ports[3],
         peft_server_port=ports[4],
->>>>>>> 4077c5d6
         model_port_args=model_port_args,
     )
     print(port_args)
