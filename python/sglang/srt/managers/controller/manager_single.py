--- conflicted
+++ resolved
@@ -26,15 +26,6 @@
             f"tcp://127.0.0.1:{port_args.detokenizer_port}"
         )
         
-<<<<<<< HEAD
-        # self.send_to_peft_server = context.socket(zmq.PUSH)
-        # self.send_to_peft_server.connect(f"tcp://127.0.0.1:{port_args.server_peft_port}")
-        
-        # self.recv_from_peft_server = context.socket(zmq.PULL)
-        # self.recv_from_peft_server.bind(
-        #     f"tcp://127.0.0.1:{port_args.router_peft_port}"
-        # )
-=======
         self.send_to_peft_server = context.socket(zmq.PUSH)
         self.send_to_peft_server.connect(
             f"tcp://127.0.0.1:{port_args.peft_server_port}"
@@ -44,7 +35,6 @@
         self.recv_from_peft_server.bind(
             f"tcp://127.0.0.1:{port_args.peft_router_port}"
         )
->>>>>>> 4077c5d6
 
         # Init status
         self.model_client = model_client
